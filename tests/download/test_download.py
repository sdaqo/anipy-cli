import pytest
import sys
import shutil
from anipy_cli import entry, download, videourl, config
from ..util import config_clearer


@pytest.fixture
def show_entry():
    show_entry = entry(
        show_name="Hyouka",
        category_url="https://gogoanime.tel/category/hyouka",
        ep_url="https://gogoanime.tv/hyouka-episode-1",
        ep=1,
        latest_ep=22,
    )

    videourl_class = videourl(entry=show_entry, quality="worst")
    videourl_class.stream_url()

    show_entry = videourl_class.get_entry()

    config_clearer.clear_and_backup()

    yield show_entry

    config_clearer.revert()


@pytest.mark.veryslow
def test_hyouka_noffmpeg(show_entry):
<<<<<<< HEAD
    shutil.rmtree(config.Config().download_folder_path / show_entry.show_name)

    download_class = download(entry=show_entry, ffmpeg=False)
=======
    shutil.rmtree(
        config.Config().download_folder_path / show_entry.show_name, ignore_errors=True
    )

    download_class = download(entry=show_entry, quality="max", ffmpeg=False)
>>>>>>> 911b8d83
    download_class.download()

    download_path = download_class.show_folder / download_class._get_fname()

    assert download_path.is_file(), f"File was not created {download_path}"
    assert (
        download_path.stat().st_size > 10000000
    ), f"File is smaller than 10MB, maybe it wasnt correctly downloaded?"

    download_path.unlink()


@pytest.mark.veryslow
def test_hyouka_ffmpeg(show_entry):
    shutil.rmtree(
        config.Config().download_folder_path / show_entry.show_name, ignore_errors=True
    )

    download_class = download(entry=show_entry, quality="max", ffmpeg=True)
    download_class.download()

    download_path = download_class.show_folder / download_class._get_fname()

    assert download_path.is_file(), f"File was not created {download_path}"
    assert (
        download_path.stat().st_size > 10000000
    ), f"File is smaller than 10MB, maybe it wasnt correctly downloaded?"

    download_path.unlink()<|MERGE_RESOLUTION|>--- conflicted
+++ resolved
@@ -29,17 +29,11 @@
 
 @pytest.mark.veryslow
 def test_hyouka_noffmpeg(show_entry):
-<<<<<<< HEAD
-    shutil.rmtree(config.Config().download_folder_path / show_entry.show_name)
-
-    download_class = download(entry=show_entry, ffmpeg=False)
-=======
     shutil.rmtree(
         config.Config().download_folder_path / show_entry.show_name, ignore_errors=True
     )
 
     download_class = download(entry=show_entry, quality="max", ffmpeg=False)
->>>>>>> 911b8d83
     download_class.download()
 
     download_path = download_class.show_folder / download_class._get_fname()
