


![waving](https://capsule-render.vercel.app/api?type=waving&height=200&text=sdaqo/anipy-cli&fontAlign=60&fontAlignY=40&color=021224&fontColor=b0b8b2&animation=fadeIn)


https://user-images.githubusercontent.com/63876564/162056019-ed0e7a60-78f6-4a2c-bc73-9be5dc2a4f07.mp4




### Little tool written in python to watch and download anime from the terminal (the better way to watch anime), also applicable as an API.
### Scrapes: https://gogoanime.gg
#### If you dont like to use a cli there is a GUI and other versions [here](#other-versions).

# Contents

- [Installation](#Installation)
- [Usage](#Usage)
- [Libary Usage](#libary-usage)
- [What it can do](#what-it-can-do)
- [Other Versions](#other-versions)
- [Credits](#Credits)



# Installation

<a href="https://pypi.org/project/anipy-cli/">![PyPI](https://img.shields.io/pypi/v/anipy-cli?style=for-the-badge)</a>

Recommended installation:

`python3 -m pip install anipy-cli --upgrade`

Directly from the repo (may be newer):

`python3 -m pip install git+https://github.com/sdaqo/anipy-cli`

Other methodes can be found in [docs/install.md](https://github.com/sdaqo/anipy-cli/blob/master/docs/install.md)

For Videoplayback mpv is needed get it here: https://mpv.io/installation/

Optionally you can install [ffmpeg](https://ffmpeg.org/download.html) to download m3u8 playlists instead of the internal downloader. Use it with the -f flag. This is something you only want to enable when the internal downlaoder fails, since its pretty slow.

### Config

Copy `config.py` to `config_personal.py` and make your changes there.

Your changes will persist upgrades.

Also, don't delete the original `config.py`, it will detect if `config_personal.py` is present.

# Usage  
```
usage: anipy_cli.py [-h] [-q QUALITY] [-H] [-D] [-d] [-B] [-S] [-f] [-c] [-o] [-a] [-s] [-v]

Play Animes from gogoanime in local video-player or Download them.

options:
  -h, --help            show this help message and exit
  -q QUALITY, --quality QUALITY
                        Change the quality of the video, accepts: best, worst or 360, 480, 720 etc. Default: best
  -H, --history         Show your history of watched anime
  -D, --download        Download mode. Download multiple episodes like so: first_number-second_number (e.g. 1-3)
  -d, --delete-history  Delete your History.
  -B, --binge           Binge mode. Binge multiple episodes like so: first_number-second_number (e.g. 1-3)
  -S, --seasonal        Seasonal Anime mode. Bulk download or binge watch newest episodes.
  -f, --ffmpeg          Use ffmpeg to download m3u8 playlists, may be more stable but is way slower than internal downloader
  -c, --config          Print path to the config file.
  -o, --no-seas-search  Turn off search in season. Disables prompting if GoGoAnime is to be searched for anime in specific season.
  -a, --auto-update     Automatically update and download all Anime in seasonals list from start EP to newest.
<<<<<<< HEAD
  -m, --my-anime-list   MyAnimeList mode. Similar to seasonal mode, but using MyAnimeList (requires MAL account credentials to be set in config).
=======
  -s, --syncplay        Use Syncplay to watch Anime with your Friends.
  -v, --vlc             Use VLC instead of mpv as video-player
>>>>>>> bad397eb
```
# What it can do

- Faster than watching in the browser.
- Play Animes in Your Local video player
- Select a quality in which the video will be played/downloaded.
- Download Animes  
- History of watched Episodes
- Binge Mode to watch a range of episodes back-to-back.
- Seasonal Mode to bulk download or binge watch the latest episodes of animes you pick
<<<<<<< HEAD
- MAL Mode: Like seasonal mode, but uses your anime list at [MyAnimeList.net](https://myanimelist.net/)
- (**Optional**) Search GoGo for animes in specific seasons. Available for the download cli, seasonal mode and MAL mode. Turn it off with -o flag.
=======
- Configurable with config
- (**Optional**) Search [Kitsu](https://www.kitsu.io/) for animes in specific seasons. Avalible for the dwonload cli and the seasonal mode. Turn it off with -o flag.
>>>>>>> bad397eb
- (**Optional**) Discord Presence for the anime you currently watch. This is off by default, activate it in the config (-c)
- (**Optional**) Ffmpeg to download m3u8 playlists, may be more stable but is slower than internal downloader.


# Libary Usage

Documentation can be found [here](https://github.com/sdaqo/anipy-cli/blob/master/docs/anipycli_as_lib.py)

#### Important:
To import the libary dont import `anipy-cli`, but `anipy_cli` (no '-' is allowed)

# Other versions
- GUI Frontend by me (WIP): https://github.com/sdaqo/anipy-gui
- Dmenu script by @Dabbing-Guy: https://github.com/Dabbing-Guy/anipy-dmenu 
- Ulauncher extension by @Dankni95 (not maintained): 
https://github.com/Dankni95/ulauncher-anime 


# Credits
#### Heavily inspired by https://github.com/pystardust/ani-cli/
#### All contributors for contributing<|MERGE_RESOLUTION|>--- conflicted
+++ resolved
@@ -69,12 +69,9 @@
   -c, --config          Print path to the config file.
   -o, --no-seas-search  Turn off search in season. Disables prompting if GoGoAnime is to be searched for anime in specific season.
   -a, --auto-update     Automatically update and download all Anime in seasonals list from start EP to newest.
-<<<<<<< HEAD
-  -m, --my-anime-list   MyAnimeList mode. Similar to seasonal mode, but using MyAnimeList (requires MAL account credentials to be set in config).
-=======
   -s, --syncplay        Use Syncplay to watch Anime with your Friends.
   -v, --vlc             Use VLC instead of mpv as video-player
->>>>>>> bad397eb
+  -m, --my-anime-list   MyAnimeList mode. Similar to seasonal mode, but using MyAnimeList (requires MAL account credentials to be set in config).
 ```
 # What it can do
 
@@ -85,13 +82,9 @@
 - History of watched Episodes
 - Binge Mode to watch a range of episodes back-to-back.
 - Seasonal Mode to bulk download or binge watch the latest episodes of animes you pick
-<<<<<<< HEAD
-- MAL Mode: Like seasonal mode, but uses your anime list at [MyAnimeList.net](https://myanimelist.net/)
+- Configurable with config
+- (**Optional**) MAL Mode: Like seasonal mode, but uses your anime list at [MyAnimeList.net](https://myanimelist.net/)
 - (**Optional**) Search GoGo for animes in specific seasons. Available for the download cli, seasonal mode and MAL mode. Turn it off with -o flag.
-=======
-- Configurable with config
-- (**Optional**) Search [Kitsu](https://www.kitsu.io/) for animes in specific seasons. Avalible for the dwonload cli and the seasonal mode. Turn it off with -o flag.
->>>>>>> bad397eb
 - (**Optional**) Discord Presence for the anime you currently watch. This is off by default, activate it in the config (-c)
 - (**Optional**) Ffmpeg to download m3u8 playlists, may be more stable but is slower than internal downloader.
 
