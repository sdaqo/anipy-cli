--- conflicted
+++ resolved
@@ -1,4 +1,3 @@
-<<<<<<< HEAD
 > # Script working again, except of quality selection which is coming soon. (hopefully)
 
 # anipy-cli
@@ -91,7 +90,6 @@
 
 # Credits
 ### Heavily inspired by https://github.com/pystardust/ani-cli/
-=======
 > # Script working again, except of quality selection which is coming soon. (hopefully)
 
 # anipy-cli
@@ -183,5 +181,4 @@
 #### Has a menu that pops up after you picked an episode to play, there yopu can either play next episode, play previous episode, replay episode, open history selection, search for another anime or quit.
 
 # Credits
-### Heavily inspired by https://github.com/pystardust/ani-cli/
->>>>>>> e900390c
+### Heavily inspired by https://github.com/pystardust/ani-cli/