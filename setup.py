--- conflicted
+++ resolved
@@ -6,13 +6,8 @@
 setup(
     name="anipy_cli",
     packages=find_packages(include=["anipy_cli"]),
-<<<<<<< HEAD
-    version="2.2.12",
-    python_requires=">3.9",
-=======
     version="2.3.1",
     python_requires='>3.9',
->>>>>>> 2787091d
     description="Little tool in python to watch anime from the terminal (the better way to watch anime)",
     long_description=long_description,
     long_description_content_type="text/markdown",
