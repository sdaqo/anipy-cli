from setuptools import find_packages, setup

with open("README.md", "r", encoding="utf-8") as fh:
    long_description = fh.read()

setup(
    name="anipy_cli",
    packages=find_packages(include=["anipy_cli"]),
<<<<<<< HEAD
    version="2.4.12",
=======
    version="2.4.13",
>>>>>>> bad397eb
    python_requires=">3.9",
    description="Little tool in python to watch anime from the terminal (the better way to watch anime)",
    long_description=long_description,
    long_description_content_type="text/markdown",
    author="sdaqo",
    author_email="sdaqo.dev@protonmail.com",
    url="https://github.com/sdaqo/anipy-cli",
    license="GPL-3.0",
    install_requires=[
        "bs4",
        "requests",
        "tqdm",
        "pycryptodomex",
        "better-ffmpeg-progress",
        "pypresence",
        "python-dateutil",
        "m3u8",
        "tqdm",
        "moviepy",
    ],
    entry_points="[console_scripts]\nanipy-cli=anipy_cli.run_anipy_cli:main",
)<|MERGE_RESOLUTION|>--- conflicted
+++ resolved
@@ -6,11 +6,7 @@
 setup(
     name="anipy_cli",
     packages=find_packages(include=["anipy_cli"]),
-<<<<<<< HEAD
-    version="2.4.12",
-=======
-    version="2.4.13",
->>>>>>> bad397eb
+    version="2.4.14",
     python_requires=">3.9",
     description="Little tool in python to watch anime from the terminal (the better way to watch anime)",
     long_description=long_description,
