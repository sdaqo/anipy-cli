--- conflicted
+++ resolved
@@ -6,11 +6,7 @@
 setup(
     name="anipy_cli",
     packages=find_packages(include=["anipy_cli"]),
-<<<<<<< HEAD
     version="2.6.0",
-=======
-    version="2.5.13",
->>>>>>> 911b8d83
     python_requires=">3.9",
     description="Little tool in python to watch anime from the terminal (the better way to watch anime)",
     long_description=long_description,
