--- conflicted
+++ resolved
@@ -5,62 +5,31 @@
 from requests.adapters import HTTPAdapter, Retry
 from concurrent.futures import ThreadPoolExecutor
 from urllib.parse import urljoin, urlsplit
-<<<<<<< HEAD
-=======
 from better_ffmpeg_progress import FfmpegProcess
->>>>>>> 9d31d70d
 
 from .misc import response_err, error, keyboard_inter
 from .colors import colors
 from . import config
 
 
-<<<<<<< HEAD
-class download():
-=======
 class download:
->>>>>>> 9d31d70d
     """
     Download Class.
     A entry with all fields is required.
     """
 
-<<<<<<< HEAD
-    def __init__(self, entry) -> None:
-=======
     def __init__(self, entry, ffmpeg=False) -> None:
->>>>>>> 9d31d70d
         self.entry = entry
         self.ffmpeg = ffmpeg
         self.headers = {"referer": self.entry.embed_url}
 
     def download(self):
-<<<<<<< HEAD
-        """
-
-        :return:
-        :rtype:
-        """
-        self.show_folder = config.download_folder_path / f'{self.entry.show_name}'
-=======
         self.show_folder = config.download_folder_path / f"{self.entry.show_name}"
->>>>>>> 9d31d70d
         config.download_folder_path.mkdir(exist_ok=True)
         self.show_folder.mkdir(exist_ok=True)
         self.session = requests.Session()
         retry = Retry(connect=3, backoff_factor=0.5)
         adapter = HTTPAdapter(max_retries=retry)
-<<<<<<< HEAD
-        self.session.mount('http://', adapter)
-        self.session.mount('https://', adapter)
-
-        print('-' * 20)
-        print(
-            f'{colors.CYAN}Downloading:{colors.RED} {self.entry.show_name} EP: {self.entry.ep} - {self.entry.quality} {colors.END}')
-
-        if 'm3u8' in self.entry.stream_url:
-            print(f'{colors.CYAN}Type:{colors.RED} m3u8')
-=======
         self.session.mount("http://", adapter)
         self.session.mount("https://", adapter)
 
@@ -77,7 +46,6 @@
                 return
 
             print(f"{colors.CYAN}Downloader:{colors.RED} internal")
->>>>>>> 9d31d70d
             self.multithread_m3u8_dl()
         elif "mp4" in self.entry.stream_url:
             print(f"{colors.CYAN}Type:{colors.RED} mp4")
@@ -129,21 +97,12 @@
         total = int(r.headers.get("content-length", 0))
         fname = self.show_folder / f"{self.entry.show_name}_{self.entry.ep}.mp4"
         try:
-<<<<<<< HEAD
-            with fname.open('wb') as out_file, tqdm(
-                    desc=self.entry.show_name,
-                    total=total,
-                    unit='iB',
-                    unit_scale=True,
-                    unit_divisor=1024,
-=======
             with fname.open("wb") as out_file, tqdm(
                 desc=self.entry.show_name,
                 total=total,
                 unit="iB",
                 unit_scale=True,
                 unit_divisor=1024,
->>>>>>> 9d31d70d
             ) as bar:
                 for data in r.iter_content(chunk_size=1024):
                     size = out_file.write(data)
@@ -166,17 +125,10 @@
         :rtype:
         """
         r = requests.get(self.entry.stream_url, headers=self.headers)
-<<<<<<< HEAD
-        self.ts_link_names = [x for x in r.text.split('\n')]
-        self.ts_link_names = [x for x in self.ts_link_names if not x.startswith('#')]
-
-        if 'fc24fc6eef71638a72a9b19699526dcb' in self.entry.stream_url:
-=======
         self.ts_link_names = [x for x in r.text.split("\n")]
         self.ts_link_names = [x for x in self.ts_link_names if not x.startswith("#")]
 
         if "fc24fc6eef71638a72a9b19699526dcb" in self.entry.stream_url:
->>>>>>> 9d31d70d
             self.ts_links = self.ts_link_names
             self.ts_link_names = [urlsplit(x).path for x in self.ts_link_names]
             self.ts_link_names = [x.split("/")[-1] for x in self.ts_link_names]
@@ -205,14 +157,10 @@
 
         file_path = self.temp_folder / fname
 
-<<<<<<< HEAD
-        print(f'{colors.CYAN}Downloading Parts: {colors.RED}({self.counter}/{self.link_count}) {colors.END}', end='\r')
-=======
         print(
             f"{colors.CYAN}Downloading Parts: {colors.RED}({self.counter}/{self.link_count}) {colors.END}",
             end="\r",
         )
->>>>>>> 9d31d70d
 
         with open(file_path, "wb") as file:
             for data in r.iter_content(chunk_size=1024):
@@ -233,11 +181,7 @@
         :rtype:
         """
         self.get_ts_links()
-<<<<<<< HEAD
-        self.temp_folder = self.show_folder / f'{self.entry.ep}_temp'
-=======
         self.temp_folder = self.show_folder / f"{self.entry.ep}_temp"
->>>>>>> 9d31d70d
         self.temp_folder.mkdir(exist_ok=True)
         self.counter = 0
 
@@ -249,22 +193,14 @@
             keyboard_inter()
             sys.exit()
 
-<<<<<<< HEAD
-        print(f'\n{colors.CYAN}Parts Downloaded')
-=======
         print(f"\n{colors.CYAN}Parts Downloaded")
->>>>>>> 9d31d70d
         self.merge_files()
         print(f"\n{colors.CYAN}Parts Merged")
         shutil.rmtree(self.temp_folder)
 
     def merge_files(self):
         """
-<<<<<<< HEAD
-        Merge downloaded ts files
-=======
         Merge downloded ts files
->>>>>>> 9d31d70d
         into one ts file.
 
         :return:
@@ -275,15 +211,10 @@
             with open(out_file, "wb") as f:
                 self.counter = 1
                 for i in self.ts_link_names:
-<<<<<<< HEAD
-                    print(f'{colors.CYAN}Merging Parts: {colors.RED} ({self.counter}/{self.link_count}) {colors.END}',
-                          end='\r')
-=======
                     print(
                         f"{colors.CYAN}Merging Parts: {colors.RED} ({self.counter}/{self.link_count}) {colors.END}",
                         end="\r",
                     )
->>>>>>> 9d31d70d
                     try:
                         if i != "":
                             with open(self.temp_folder / i, "rb") as t:
@@ -296,8 +227,4 @@
                     self.counter += 1
 
         except PermissionError:
-<<<<<<< HEAD
-            error(f'could not create file due to permissions: {out_file}')
-=======
-            error(f"could not create file due to permissions: {out_file}")
->>>>>>> 9d31d70d
+            error(f"could not create file due to permissions: {out_file}")