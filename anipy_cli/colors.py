class colors:
    """
    Just a class for colors
    """

    GREEN = "\033[92m"
    ERROR = "\033[93m"
    BLUE = "\u001b[34m"
    YELLOW = "\u001b[33m"
    MAGENTA = "\u001b[35m"
    CYAN = "\u001b[36m"
    RED = "\u001b[31m"
    END = "\x1b[0m"


def color(*values, sep: str = "") -> str:
    """Decorate a string with color codes.
    Basically just ensures that the color doesn't "leak"
    from the text.
    format: color(color1, text1, color2, text2...)"""
    return sep.join(map(str, values)) + colors.END


<<<<<<< HEAD
def cinput(*values: str | int | float | bool, sep: str = "", **kwargs) -> str:
    """An input function that handles coloring input."""
    values = [str(value) for value in values]
    inp = input(color(*values, sep=sep))
=======
def cinput(*prompt, input_color: str = "") -> str:
    """An input function that handles coloring input."""
    inp = input(color(*prompt) + input_color)
>>>>>>> df304a9d
    print(colors.END, end="")
    return inp


def cprint(*values, sep: str = "", **kwargs) -> None:
    """Prints colored text."""
    print(color(*values, sep=sep), **kwargs)<|MERGE_RESOLUTION|>--- conflicted
+++ resolved
@@ -21,16 +21,9 @@
     return sep.join(map(str, values)) + colors.END
 
 
-<<<<<<< HEAD
-def cinput(*values: str | int | float | bool, sep: str = "", **kwargs) -> str:
-    """An input function that handles coloring input."""
-    values = [str(value) for value in values]
-    inp = input(color(*values, sep=sep))
-=======
 def cinput(*prompt, input_color: str = "") -> str:
     """An input function that handles coloring input."""
     inp = input(color(*prompt) + input_color)
->>>>>>> df304a9d
     print(colors.END, end="")
     return inp
 
