"""
Collection of 
all cli functions.
"""

import time
import os
import sys
from copy import deepcopy

from .mal import MAL
from .seasonal import Seasonal
from .url_handler import epHandler, videourl
from .history import history
from .misc import (
    error,
    entry,
    options,
    clear_console,
    print_names,
    seasonal_options,
<<<<<<< HEAD
    mal_options,
    search_in_season_on_gogo,
)
from .player import mpv, dc_presence_connect
from .misc import error, entry, options, clear_console, print_names, seasonal_options
=======
    parsenum,
)
>>>>>>> 59f416e5
from .player import start_player, dc_presence_connect
from .query import query
from .arg_parser import parse_args
from .colors import colors
from .download import download
from .config import config

# Make colors work in windows CMD
os.system("")

rpc_client = None
if config.dc_presence:
    rpc_client = dc_presence_connect()


def default_cli(quality, player):
    """
    Default cli(no flags like -H or -d)
    Just prints a search prompt and then
    does the default behavior.
    """
    show_entry = entry()
    query_class = query(input("Search: "), show_entry)
    if query_class.get_links() == 0:
        sys.exit()
    show_entry = query_class.pick_show()
    ep_class = epHandler(show_entry)
    show_entry = ep_class.pick_ep()
    url_class = videourl(show_entry, quality)
    url_class.stream_url()
    show_entry = url_class.get_entry()

    sub_proc = start_player(show_entry, rpc_client, player)
    menu(show_entry, options, sub_proc, quality, player).print_and_input()


def download_cli(quality, ffmpeg, no_season_search):
    """
    Cli function for the
    -d flag.
    """
    is_season_search = False
    print(colors.GREEN + "***Download Mode***" + colors.END)
    print(
        colors.GREEN
        + "Downloads are stored in: "
        + colors.END
        + str(config.download_folder_path)
    )

    show_entry = entry()
    searches = []
    show_entries = []
    if (
        not no_season_search
        and input("Search MyAnimeList for anime in Season? (y|n): \n>> ") == "y"
    ):
        searches = get_season_searches()

    else:
        another = "y"
        while another == "y":
            searches.append(input("Search: "))
            another = input("Add another search: (y|n)\n")

    for search in searches:
        links = 0
        query_class = None
        if isinstance(search, dict):
            is_season_search = True
            links = [search["category_url"]]

        else:
            print("\nCurrent: ", search)
            query_class = query(search, show_entry)
            query_class.get_pages()
            links = query_class.get_links()

        if links == 0:
            sys.exit()

        if is_season_search:
            show_entry = entry()
            show_entry.show_name = search["name"]
            show_entry.category_url = search["category_url"]

        else:
            show_entry = query_class.pick_show()

        ep_class = epHandler(show_entry)
        ep_list = ep_class.pick_range()
        show_entries.append(
            {"show_entry": deepcopy(show_entry), "ep_list": deepcopy(ep_list)}
        )

    for ent in show_entries:
        show_entry = ent["show_entry"]
        ep_list = ent["ep_list"]
        for i in ep_list:
            show_entry.ep = parsenum(i)
            show_entry.embed_url = ""
            ep_class = epHandler(show_entry)
            show_entry = ep_class.gen_eplink()
            url_class = videourl(show_entry, quality)
            url_class.stream_url()
            show_entry = url_class.get_entry()
            download(show_entry, ffmpeg).download()


def history_cli(quality, player):
    """
    Cli function for the -H flag, prints all of the history,
    so user is able to pick one and continue watching.
    """
    show_entry = entry()
    hist_class = history(show_entry)

    json = hist_class.read_save_data()

    if not json:
        error("no history")
        return

    shows = [x for x in json]

    for num, val in enumerate(shows, 1):
        ep = json[val]["ep"]
        col = ""
        if num % 2:
            col = colors.YELLOW
        print(
            colors.GREEN
            + f"[{num}]"
            + colors.RED
            + f" EP: {ep}"
            + colors.END
            + f" |{col} {val}"
            + colors.END
        )

    while True:
        inp = input("Enter Number: " + colors.CYAN)
        try:
            if int(inp) <= 0:
                error("invalid input")
        except ValueError:
            error("invalid input")

        try:
            picked = shows[int(inp) - 1]
            break

        except:
            error("invalid Input")

    show_entry.show_name = picked
    show_entry.ep = json[picked]["ep"]
    show_entry.ep_url = json[picked]["ep-link"]
    show_entry.category_url = json[picked]["category-link"]
    show_entry.latest_ep = epHandler(show_entry).get_latest()
    url_class = videourl(show_entry, quality)
    url_class.stream_url()
    show_entry = url_class.get_entry()
    sub_proc = start_player(show_entry, rpc_client, player)
    menu(show_entry, options, sub_proc, quality, player=player).print_and_input()


def binge_cli(quality, player):
    """
    Cli function for the
    -b flag.
    """
    print(colors.GREEN + "***Binge Mode***" + colors.END)

    show_entry = entry()
    query_class = query(input("Search: "), show_entry)
    query_class.get_pages()
    if query_class.get_links() == 0:
        sys.exit()
    show_entry = query_class.pick_show()
    ep_class = epHandler(show_entry)
    ep_list = ep_class.pick_range()

    ep_urls = []
    for i in ep_list:
        ent = entry()
        ent.ep = int(i)
        ent.category_url = show_entry.category_url
        ep_class = epHandler(ent)
        ent = ep_class.gen_eplink()
        ep_urls.append(ent.ep_url)

    ep_list = {
        show_entry.show_name: {
            "ep_urls": ep_urls,
            "eps": ep_list,
            "category_url": show_entry.category_url,
        }
    }

    binge(ep_list, quality, player)


def seasonal_cli(quality, no_season_search, ffmpeg, auto_update, player):
    s = seasonalCli(quality, no_season_search, player, ffmpeg, auto_update)

    if auto_update:
        s.download_latest()

    else:
        s.print_opts()
        s.take_input()


class seasonalCli:
    def __init__(self, quality, no_season_search, player, ffmpeg=False, auto=False):
        self.entry = entry()
        self.quality = quality
        self.no_season_search = no_season_search
        self.s_class = Seasonal()
        self.ffmpeg = ffmpeg
        self.auto = auto
        self.player = player

    def print_opts(self):
        for i in seasonal_options:
            print(i)

    def take_input(self):
        while True:
            picked = input(colors.END + "Enter option: ")
            if picked == "a":
                self.add_anime()
            elif picked == "e":
                self.del_anime()
            elif picked == "l":
                self.list_animes()
            elif picked == "d":
                self.download_latest()
            elif picked == "w":
                self.binge_latest()
            elif picked == "q":
                self.quit()
            else:
                error("invalid input")

    def add_anime(self):
        show_entry = entry()
        is_season_search = False
        searches = []
        if (
            not self.no_season_search
            and input("Search for anime in Season? (y|n): \n>> ") == "y"
        ):
            searches = get_season_searches()

        else:
            searches.append(input("Search: "))

        for search in searches:
            links = 0
            query_class = None
            if isinstance(search, dict):
                is_season_search = True
                links = [search["category_url"]]

            else:
                print("\nCurrent: ", search)
                query_class = query(search, show_entry)
                query_class.get_pages()
                links = query_class.get_links()

            if links == 0:
                sys.exit()

            if is_season_search:
                show_entry = entry()
                show_entry.show_name = search["name"]
                show_entry.category_url = search["category_url"]

            else:
                show_entry = query_class.pick_show()

            picked_ep = epHandler(show_entry).pick_ep_seasonal().ep
            Seasonal().add_show(
                show_entry.show_name, show_entry.category_url, picked_ep
            )
        clear_console()
        self.print_opts()

    def del_anime(self):
        seasonals = Seasonal().list_seasonals()
        seasonals = [x[0] for x in seasonals]
        print_names(seasonals)
        while True:
            inp = input("Enter Number: " + colors.CYAN)
            try:
                picked = seasonals[int(inp) - 1]
                break
            except:
                error("Invalid Input")

        Seasonal().del_show(picked)
        clear_console()
        self.print_opts()

    def list_animes(self):
        for i in Seasonal().list_seasonals():
            print(f"==> EP: {i[1]} | {i[0]}")

    def list_possible(self, latest_urls):
        for i in latest_urls:
            print(f"{colors.RED}{i}:")
            for j in latest_urls[i]["ep_list"]:
                print(f"{colors.CYAN}==> EP: {j[0]}")

    def download_latest(self):
        latest_urls = Seasonal().latest_eps()

        if not latest_urls:
            error("Nothing to download")
            return

        print("Stuff to be downloaded:")
        self.list_possible(latest_urls)
        if not self.auto:
            input(f"{colors.RED}Enter to continue or CTRL+C to abort.")

        for i in latest_urls:
            print(f"Downloading newest urls for {i}")
            show_entry = entry()
            show_entry.show_name = i
            for j in latest_urls[i]["ep_list"]:
                show_entry.embed_url = ""
                show_entry.ep = j[0]
                show_entry.ep_url = j[1]
                url_class = videourl(show_entry, self.quality)
                url_class.stream_url()
                show_entry = url_class.get_entry()
                download(show_entry, self.ffmpeg).download()

        if not self.auto:
            clear_console()
            self.print_opts()

        for i in latest_urls:
            Seasonal().update_show(i, latest_urls[i]["category_url"])

    def binge_latest(self):
        latest_eps = Seasonal().latest_eps()
        print("Stuff to be watched:")
        self.list_possible(latest_eps)
        input(f"{colors.RED}Enter to continue or CTRL+C to abort.")
        ep_list = []
        ep_urls = []
        ep_dic = {}
        for i in latest_eps:
            for j in latest_eps[i]["ep_list"]:
                ep_list.append(j[0])
                ep_urls.append(j[1])

            ep_dic.update(
                {
                    i: {
                        "ep_urls": [x for x in ep_urls],
                        "eps": [x for x in ep_list],
                        "category_url": latest_eps[i]["category_url"],
                    }
                }
            )
            ep_list.clear()
            ep_urls.clear()

        binge(ep_dic, self.quality, self.player, mode="seasonal")

        clear_console()
        self.print_opts()

    def quit(self):
        sys.exit(0)


class menu:
    """
    This is mainly a class for the cli
    interface, it should have a entry,
    with all fields filled. It also accepts
    a list of options that will be printed
    this is just a thing for flexebilyti.
    A sub_proc is also required this one is
    a subprocess instance returned by misc.start_player().
    """

    def __init__(self, entry, opts, sub_proc, quality, player) -> None:
        self.entry = entry
        self.options = opts
        self.sub_proc = sub_proc
        self.quality = quality
        self.player = player

    def print_opts(self):
        for i in self.options:
            print(i)

    def print_status(self):
        clear_console()
        print(
            colors.GREEN
            + f"Playing: {self.entry.show_name} {self.entry.quality} | "
            + colors.RED
            + f"{self.entry.ep}/{self.entry.latest_ep}"
        )

    def print_and_input(self):
        self.print_status()
        self.print_opts()
        self.take_input()

    def kill_player(self):
        self.sub_proc.kill()

    def start_ep(self):
        self.entry.embed_url = ""
        url_class = videourl(self.entry, self.quality)
        url_class.stream_url()
        self.entry = url_class.get_entry()
        self.sub_proc = start_player(self.entry, rpc_client, self.player)

    def take_input(self):
        while True:
            picked = input(colors.END + "Enter option: ")
            if picked == "n":
                self.next_ep()
            elif picked == "p":
                self.prev_ep()
            elif picked == "r":
                self.repl_ep()
            elif picked == "s":
                self.selec_ep()
            elif picked == "h":
                self.hist()
            elif picked == "a":
                self.search()
            elif picked == "i":
                self.video_info()
            elif picked == "q":
                self.quit()
            else:
                error("invalid input")

    def next_ep(self):
        self.kill_player()
        ep_class = epHandler(self.entry)
        self.entry = ep_class.next_ep()
        self.print_status()
        self.start_ep()
        self.print_opts()

    def prev_ep(self):
        self.kill_player()
        ep_class = epHandler(self.entry)
        self.entry = ep_class.prev_ep()
        self.start_ep()
        self.print_status()
        self.print_opts()

    def repl_ep(self):
        self.kill_player()
        self.start_ep()

    def selec_ep(self):
        ep_class = epHandler(self.entry)
        self.entry = ep_class.pick_ep()
        self.kill_player()
        self.start_ep()
        self.print_status()
        self.print_opts()

    def hist(self):
        self.kill_player()
        history_cli(self.quality, self.player)

    def search(self):
        query_class = query(input("Search: "), self.entry)
        if query_class.get_links() == 0:
            return
        else:
            self.entry = query_class.pick_show()
            ep_class = epHandler(self.entry)
            self.entry = ep_class.pick_ep()
            self.kill_player()
            self.start_ep()
            self.print_status()
            self.print_opts()

    def video_info(self):
        print(f"Show Name: {self.entry.show_name}")
        print(f"Category Url: {self.entry.category_url}")
        print(f"Epiode Url: {self.entry.ep_url}")
        print(f"Episode: {self.entry.ep}")
        print(f"Embed Url: {self.entry.embed_url}")
        print(f"Stream Url: {self.entry.stream_url}")
        print(f"Quality: {self.entry.quality}")

    def quit(self):

        self.kill_player()
        sys.exit(0)


def binge(ep_list, quality, player, mode=""):
    """
    Accepts ep_list like so:
        {"name" {'ep_urls': [], 'eps': [], 'category_url': }, "next_anime"...}
    """
    print(f"{colors.RED}To quit press CTRL+C")
    try:
        for i in ep_list:
            show_entry = entry()
            show_entry.show_name = i
            show_entry.category_url = ep_list[i]["category_url"]
            show_entry.latest_ep = epHandler(show_entry).get_latest()
            for url, ep in zip(ep_list[i]["ep_urls"], ep_list[i]["eps"]):

                show_entry.ep = ep
                show_entry.embed_url = ""
                show_entry.ep_url = url
                print(
                    f"""{
                        colors.GREEN
                    }Fetching links for: {
                        colors.END
                    }{
                        show_entry.show_name
                    }{
                        colors.RED
                    } | EP: {
                        show_entry.ep
                    }/{
                        show_entry.latest_ep
                    }"""
                )
                url_class = videourl(show_entry, quality)
                url_class.stream_url()
                show_entry = url_class.get_entry()
                sub_proc = start_player(show_entry, rpc_client, player)
                while True:
                    poll = sub_proc.poll()
                    if poll is not None:
                        break
                    time.sleep(0.2)
                if mode == "seasonal":
                    Seasonal().update_show(
                        show_entry.show_name, show_entry.category_url
                    )
                elif mode == "mal":
                    MAL().update_watched(show_entry.show_name, show_entry.ep)

    except KeyboardInterrupt:
        try:
            sub_proc.kill()
        except:
            pass
        sys.exit()

    return


def get_season_searches(gogo=True):
    searches = []
    selected = []
    season_year = None
    season_name = None
    while not season_year:
        try:
            season_year = int(input("Season Year: "))
        except ValueError:
            print("Please enter a valid year.\n")

    while not season_name:
        season_name_input = input("Season Name (spring|summer|fall|winter): ")
        if season_name_input.lower() in ["spring", "summer", "fall", "winter"]:
            season_name = season_name_input

        else:
            print("Please enter a valid season name.\n")

    if gogo:
        anime_in_season = search_in_season_on_gogo(season_name, season_year)

    else:
        anime_in_season = MAL().get_seasonal_anime(season_year, season_name)

    print("Anime found in {} {} Season: ".format(season_year, season_name))
    anime_names = []
    for anime in anime_in_season:
        if gogo:
            anime_names.append(anime["name"])

        else:
            anime_names.append(anime["node"]["title"])

    print_names(anime_names)
    selection = input("Selection: (e.g. 1, 1  3 or 1-3) \n>> ")
    if selection.__contains__("-"):
        selection_range = selection.strip(" ").split("-")
        for i in range(int(selection_range[0]) - 1, int(selection_range[1]) - 1, 1):
            selected.append(i)

    else:
        for i in selection.lstrip(" ").rstrip(" ").split(" "):
            selected.append(int(i) - 1)

    for value in selected:
        searches.append(anime_in_season[int(value)])
    return searches


def mal_cli(quality, no_season_search, ffmpeg, auto_update, player):
    m = MALCli(quality, player, no_season_search, ffmpeg, auto_update)
    if auto_update:
        m.download(mode="all")

    else:
        m.print_opts()
        m.take_input()


class MALCli:
    def __init__(
        self, quality, player, no_season_search=False, ffmpeg=False, auto=False
    ):
        self.entry = entry()
        self.quality = quality
        self.m_class = MAL()
        self.ffmpeg = ffmpeg
        self.auto = auto
        self.player = player
        self.no_season_search = no_season_search
        if (
            not config.mal_user
            or config.mal_user == ""
            or not config.mal_password
            or config.mal_password == ""
        ):
            error(
                "MAL Credentials need to be provided in config in order to use MAL CLI. Please check your config."
            )
            sys.exit(1)

    def print_opts(self):
        for i in mal_options:
            print(i)

    def take_input(self):
        while True:
            picked = input(colors.END + "Enter option: ")
            if picked == "a":
                self.add_anime()
            elif picked == "e":
                self.del_anime()
            elif picked == "l":
                self.list_animes()
            elif picked == "s":
                self.sync_mal_to_seasonals()
            elif picked == "b":
                self.m_class.sync_seasonals_with_mal()
            elif picked == "d":
                self.download(mode="latest")
            elif picked == "x":
                self.download(mode="all")
            elif picked == "w":
                self.binge_latest()
            elif picked == "q":
                self.quit()
            elif picked == "m":
                self.create_gogo_maps()
            else:
                error("invalid input")
            self.print_opts()

    def add_anime(self):
        show_entry = entry()
        searches = []
        if (
            not self.no_season_search
            and input("Search for anime in Season? (y|n): \n>> ") == "y"
        ):
            searches = get_season_searches(gogo=False)

        else:
            searches.append(input("Search: "))

        #
        for search in searches:
            if isinstance(search, dict):
                mal_entry = search

            else:
                print("\nCurrent: ", search)
                temp_search = self.m_class.get_anime(search)
                names = [item["node"]["title"] for item in temp_search]
                print_names(names)
                selected = False
                skip = False
                while not selected:
                    try:
                        sel_index = input("Select show (Number or c for cancel):\n")
                        if sel_index == "c":
                            skip = True
                            break
                        selected = int(sel_index)
                    except ValueError:
                        print("Please enter a valid number.")
                if skip:
                    continue
                mal_entry = temp_search[selected]

            self.m_class.update_anime_list(
                mal_entry["node"]["id"], {"status": "watching"}
            )
            self.create_gogo_maps()

        clear_console()

    def del_anime(self):
        mal_list = self.m_class.get_anime_list()
        mal_list = [x for x in mal_list]
        mal_names = [n["node"]["title"] for n in mal_list]
        print_names(mal_names)
        while True:
            inp = input("Enter Number: " + colors.CYAN)
            try:
                picked = mal_list[int(inp) - 1]["node"]["id"]
                break
            except:
                error("Invalid Input")

        self.m_class.del_show(picked)
        clear_console()

    def list_animes(self):
        for i in self.m_class.get_anime_list():
            status = i["node"]["my_list_status"]["status"]

            if status == "completed":
                color = colors.MAGENTA
            elif status == "on_hold":
                color = colors.YELLOW
            elif status == "plan_to_watch":
                color = colors.BLUE
            elif status == "dropped":
                color = colors.ERROR
            else:
                color = colors.GREEN

            print(
                "==> Last watched EP: {} | {}({}){} | {}".format(
                    i["node"]["my_list_status"]["num_episodes_watched"],
                    color,
                    status,
                    colors.END,
                    i["node"]["title"],
                )
            )

    def list_possible(self, latest_urls):
        for i in latest_urls:
            print(f"{colors.RED}{i}:")
            for j in latest_urls[i]["ep_list"]:
                print(f"{colors.CYAN}==> EP: {j[0]}")

    def download(self, mode="all"):
        if mode == "latest":
            urls = self.m_class.latest_eps()

        else:
            urls = self.m_class.latest_eps(all=True)

        if not urls:
            error("Nothing to download")
            return

        print("Stuff to be downloaded:")
        self.list_possible(urls)
        if not self.auto:
            input(f"{colors.RED}Enter to continue or CTRL+C to abort.")

        for i in urls:
            print(f"Downloading newest urls for {i}")
            show_entry = entry()
            show_entry.show_name = i
            for j in urls[i]["ep_list"]:
                show_entry.embed_url = ""
                show_entry.ep = j[0]
                show_entry.ep_url = j[1]
                url_class = videourl(show_entry, self.quality)
                url_class.stream_url()
                show_entry = url_class.get_entry()
                download(show_entry, self.ffmpeg).download()

        if not self.auto:
            clear_console()

    def binge_latest(self):
        latest_eps = self.m_class.latest_eps()
        print("Stuff to be watched:")
        self.list_possible(latest_eps)
        input(f"{colors.RED}Enter to continue or CTRL+C to abort.")
        ep_list = []
        ep_urls = []
        ep_dic = {}
        for i in latest_eps:
            for j in latest_eps[i]["ep_list"]:
                ep_list.append(j[0])
                ep_urls.append(j[1])

            ep_dic.update(
                {
                    i: {
                        "ep_urls": [x for x in ep_urls],
                        "eps": [x for x in ep_list],
                        "category_url": latest_eps[i]["category_url"],
                    }
                }
            )
            ep_list.clear()
            ep_urls.clear()

        binge(ep_dic, self.quality, player=self.player, mode="mal")

        clear_console()

    def quit(self):
        sys.exit(0)

    def sync_mal_to_seasonals(self):
        self.create_gogo_maps()

        self.m_class.sync_mal_with_seasonal()

    def manual_gogomap(self):
        self.create_gogo_maps()

    def create_gogo_maps(self):
        if not self.auto and input(
            "Try auto mapping MAL to gogo format? (y/n):\n"
        ).lower() in ["y", "yes"]:
            self.m_class.auto_map_all_without_map()
        failed_to_map = list(self.m_class.get_all_without_gogo_map())
        failed_to_map.sort(key=len, reverse=True)
        if not self.auto and len(failed_to_map) > 0:
            print("MAL Anime that failed auto-map to gogo:")
            selected = []
            searches = []

            print_names(failed_to_map)
            selection = input("Selection: (e.g. 1, 1  3, 1-3 or * [for all] ) \n>> ")
            if selection.__contains__("-"):
                selection_range = selection.strip(" ").split("-")
                for i in range(
                    int(selection_range[0]) - 1, int(selection_range[1]) - 1, 1
                ):
                    selected.append(i)

            elif selection in ["all", "*"]:
                selected = range(0, len(failed_to_map) - 1)

            else:
                for i in selection.strip(" ").split(" "):
                    selected.append(int(i) - 1)

            for value in selected:
                show_entries = []
                done = False
                search_name = failed_to_map[value]
                while not done:
                    print(
                        f"{colors.GREEN}Current:{colors.CYAN} {failed_to_map[value]}{colors.END}\n"
                    )
                    show_entry = entry()
                    query_class = query(search_name, show_entry)
                    links_query = query_class.get_links()

                    if not links_query:
                        skip = False
                        while not links_query and not skip:
                            print(
                                f"{colors.ERROR}No search results for {colors.YELLOW}{failed_to_map[value]}{colors.END}\n"
                            )
                            print(
                                f"{colors.GREEN}Sometimes the names on GoGo are too different from the ones on MAL.\n"
                            )
                            print(
                                f"{colors.CYAN}Try custom name for mapping? (Y/N):{colors.END}\n"
                            )
                            if input().lower() == "y":
                                query_class = query(
                                    input(
                                        f"{colors.GREEN}Enter Search String to search on GoGo:\n{colors.END}"
                                    ),
                                    show_entry,
                                )
                                links_query = query_class.get_links()
                                if links_query:
                                    show = query_class.pick_show(cancelable=True)
                                    if show:
                                        show_entries.append(
                                            query_class.pick_show(cancelable=True)
                                        )
                                        self.m_class.manual_map_gogo_mal(
                                            failed_to_map[value],
                                            {
                                                "link": show_entry.category_url,
                                                "name": show_entry.show_name,
                                            },
                                        )
                            else:
                                skip = True
                                done = True
                    elif links_query[0] != 0:
                        links, names = links_query
                        search_another = True
                        while search_another and len(links) > 0:
                            show_entries.append(query_class.pick_show(cancelable=True))
                            self.m_class.manual_map_gogo_mal(
                                failed_to_map[value],
                                {
                                    "link": show_entry.category_url,
                                    "name": show_entry.show_name,
                                },
                            )

                            links.remove(
                                "/category/"
                                + show_entry.category_url.split("/category/")[1]
                            )
                            names.remove(show_entry.show_name)
                            print(
                                f"{colors.GREEN} Added {show_entry.show_name} ...{colors.END}"
                            )
                            if input(
                                f"Add another show map to {failed_to_map[value]}? (y/n):\n"
                            ).lower() not in ["y", "yes"]:
                                search_another = False
                        done = True
                    else:
                        search_name_parts = search_name.split(" ")
                        if len(search_name_parts) <= 1:
                            print(
                                f"{colors.YELLOW}Could not find {failed_to_map[value]} on gogo.{colors.END}"
                            )
                            done = True
                        else:
                            print(
                                f"{colors.YELLOW} Nothing found. Trying to shorten name...{colors.END}"
                            )

                            search_name_parts.pop()
                            search_name = " ".join(search_name_parts)
        self.m_class.write_save_data()
        self.m_class.write_mal_list()


def main():

    args = parse_args()

    player = None

    if args.syncplay:
        player = "syncplay"

    if args.vlc:
        player = "vlc"

    if args.delete:
        try:
            config.history_file_path.unlink()
            print(colors.RED + "Done")
        except FileNotFoundError:
            error("no history file found")

    elif args.download:
        download_cli(args.quality, args.ffmpeg, args.no_season_search)

    elif args.binge:
        binge_cli(args.quality, player)

    elif args.seasonal:
        seasonal_cli(
            args.quality, args.no_season_search, args.ffmpeg, args.auto_update, player
        )

    elif args.auto_update:
        seasonal_cli(
            args.quality, args.no_season_search, args.ffmpeg, args.auto_update, player
        )

    elif args.history:
        history_cli(args.quality, player)

    elif args.config:
        print(os.path.realpath(__file__).replace("cli.py", "config.py"))

    elif args.mal:
        mal_cli(
            args.quality, args.no_season_search, args.ffmpeg, args.auto_update, player
        )

    else:
        default_cli(args.quality, player)

    return<|MERGE_RESOLUTION|>--- conflicted
+++ resolved
@@ -19,16 +19,12 @@
     clear_console,
     print_names,
     seasonal_options,
-<<<<<<< HEAD
     mal_options,
     search_in_season_on_gogo,
+    parsenum
 )
 from .player import mpv, dc_presence_connect
 from .misc import error, entry, options, clear_console, print_names, seasonal_options
-=======
-    parsenum,
-)
->>>>>>> 59f416e5
 from .player import start_player, dc_presence_connect
 from .query import query
 from .arg_parser import parse_args
