"""
Collection of 
all cli functions.
"""

import time
import os
import sys
from copy import deepcopy

from .mal import MAL
from .seasonal import Seasonal
from .url_handler import epHandler, videourl
from .history import history
<<<<<<< HEAD
from .misc import (
    error,
    entry,
    options,
    clear_console,
    print_names,
    seasonal_options,
    mal_options,
    search_in_season_on_gogo,
)
from .player import mpv, dc_presence_connect
=======
from .misc import error, entry, options, clear_console, print_names, seasonal_options
from .player import start_player, dc_presence_connect
>>>>>>> bad397eb
from .query import query
from .arg_parser import parse_args
from .colors import colors
from .download import download
from .config import config

rpc_client = None
if config.dc_presence:
    rpc_client = dc_presence_connect()


def default_cli(quality, player):
    """
    Default cli(no flags like -H or -d)
    Just prints a search prompt and then
    does the default behavior.
    """
    show_entry = entry()
    query_class = query(input("Search: "), show_entry)
    if query_class.get_links() == 0:
        sys.exit()
    show_entry = query_class.pick_show()
    ep_class = epHandler(show_entry)
    show_entry = ep_class.pick_ep()
    url_class = videourl(show_entry, quality)
    url_class.stream_url()
    show_entry = url_class.get_entry()

    sub_proc = start_player(show_entry, rpc_client, player)
    menu(show_entry, options, sub_proc, quality, player).print_and_input()


def download_cli(quality, ffmpeg, no_season_search):
    """
    Cli function for the
    -d flag.
    """
    is_season_search = False
    print(colors.GREEN + "***Download Mode***" + colors.END)
    print(
        colors.GREEN
        + "Downloads are stored in: "
        + colors.END
        + str(config.download_folder_path)
    )

    show_entry = entry()
    searches = []
    show_entries = []
    if (
        not no_season_search
        and input("Search MyAnimeList for anime in Season? (y|n): \n>> ") == "y"
    ):
        searches = get_season_searches()

    else:
        another = "y"
        while another == "y":
            searches.append(input("Search: "))
            another = input("Add another search: (y|n)\n")

    for search in searches:
        links = 0
        query_class = None
        if isinstance(search, dict):
            is_season_search = True
            links = [search["category_url"]]

        else:
            print("\nCurrent: ", search)
            query_class = query(search, show_entry)
            query_class.get_pages()
            links = query_class.get_links()

        if links == 0:
            sys.exit()

        if is_season_search:
            show_entry = entry()
            show_entry.show_name = search["name"]
            show_entry.category_url = search["category_url"]

        else:
            show_entry = query_class.pick_show()

        ep_class = epHandler(show_entry)
        ep_list = ep_class.pick_range()
        show_entries.append(
            {"show_entry": deepcopy(show_entry), "ep_list": deepcopy(ep_list)}
        )

    for ent in show_entries:
        show_entry = ent["show_entry"]
        ep_list = ent["ep_list"]
        for i in ep_list:
            show_entry.ep = int(i)
            show_entry.embed_url = ""
            ep_class = epHandler(show_entry)
            show_entry = ep_class.gen_eplink()
            url_class = videourl(show_entry, quality)
            url_class.stream_url()
            show_entry = url_class.get_entry()
            download(show_entry, ffmpeg).download()


def history_cli(quality, player):
    """
    Cli function for the -H flag, prints all of the history,
    so user is able to pick one and continue watching.
    """
    show_entry = entry()
    hist_class = history(show_entry)

    json = hist_class.read_save_data()

    if not json:
        error("no history")
        return

    shows = [x for x in json]

    for num, val in enumerate(shows, 1):
        ep = json[val]["ep"]
        col = ""
        if num % 2:
            col = colors.YELLOW
        print(
            colors.GREEN
            + f"[{num}]"
            + colors.RED
            + f" EP: {ep}"
            + colors.END
            + f" |{col} {val}"
            + colors.END
        )

    while True:
        inp = input("Enter Number: " + colors.CYAN)
        try:
            if int(inp) <= 0:
                error("invalid input")
        except ValueError:
            error("invalid input")

        try:
            picked = shows[int(inp) - 1]
            break

        except:
            error("invalid Input")

    show_entry.show_name = picked
    show_entry.ep = json[picked]["ep"]
    show_entry.ep_url = json[picked]["ep-link"]
    show_entry.category_url = json[picked]["category-link"]
    show_entry.latest_ep = epHandler(show_entry).get_latest()
    url_class = videourl(show_entry, quality)
    url_class.stream_url()
    show_entry = url_class.get_entry()
    sub_proc = start_player(show_entry, rpc_client, player)
    menu(show_entry, options, sub_proc, quality, player=player).print_and_input()


def binge_cli(quality, player):
    """
    Cli function for the
    -b flag.
    """
    print(colors.GREEN + "***Binge Mode***" + colors.END)

    show_entry = entry()
    query_class = query(input("Search: "), show_entry)
    query_class.get_pages()
    if query_class.get_links() == 0:
        sys.exit()
    show_entry = query_class.pick_show()
    ep_class = epHandler(show_entry)
    ep_list = ep_class.pick_range()

    ep_urls = []
    for i in ep_list:
        ent = entry()
        ent.ep = int(i)
        ent.category_url = show_entry.category_url
        ep_class = epHandler(ent)
        ent = ep_class.gen_eplink()
        ep_urls.append(ent.ep_url)

    ep_list = {
        show_entry.show_name: {
            "ep_urls": ep_urls,
            "eps": ep_list,
            "category_url": show_entry.category_url,
        }
    }

    binge(ep_list, quality, player)


<<<<<<< HEAD
def seasonal_cli(quality, no_season_search, ffmpeg, auto_update):
    s = seasonalCli(quality, no_season_search, ffmpeg, auto_update)
=======
def seasonal_cli(quality, no_kitsu, ffmpeg, auto_update, player):
    s = seasonalCli(quality, no_kitsu, player, ffmpeg, auto_update)

>>>>>>> bad397eb
    if auto_update:
        s.download_latest()

    else:
        s.print_opts()
        s.take_input()


class seasonalCli:
<<<<<<< HEAD
    def __init__(self, quality, no_season_search, ffmpeg=False, auto=False):
=======
    def __init__(self, quality, no_kitsu, player, ffmpeg=False, auto=False):
>>>>>>> bad397eb
        self.entry = entry()
        self.quality = quality
        self.no_season_search = no_season_search
        self.s_class = Seasonal()
        self.ffmpeg = ffmpeg
        self.auto = auto
        self.player = player

    def print_opts(self):
        for i in seasonal_options:
            print(i)

    def take_input(self):
        while True:
            picked = input(colors.END + "Enter option: ")
            if picked == "a":
                self.add_anime()
            elif picked == "e":
                self.del_anime()
            elif picked == "l":
                self.list_animes()
            elif picked == "d":
                self.download_latest()
            elif picked == "w":
                self.binge_latest()
            elif picked == "q":
                self.quit()
            else:
                error("invalid input")

    def add_anime(self):
        show_entry = entry()
        is_season_search = False
        searches = []
        if (
            not self.no_season_search
            and input("Search for anime in Season? (y|n): \n>> ") == "y"
        ):
            searches = get_season_searches()

        else:
            searches.append(input("Search: "))

        for search in searches:
            links = 0
            query_class = None
            if isinstance(search, dict):
                is_season_search = True
                links = [search["category_url"]]

            else:
                print("\nCurrent: ", search)
                query_class = query(search, show_entry)
                query_class.get_pages()
                links = query_class.get_links()

            if links == 0:
                sys.exit()

            if is_season_search:
                show_entry = entry()
                show_entry.show_name = search["name"]
                show_entry.category_url = search["category_url"]

            else:
                show_entry = query_class.pick_show()

            picked_ep = epHandler(show_entry).pick_ep_seasonal().ep
            Seasonal().add_show(
                show_entry.show_name, show_entry.category_url, picked_ep
            )
        clear_console()
        self.print_opts()

    def del_anime(self):
        seasonals = Seasonal().list_seasonals()
        seasonals = [x[0] for x in seasonals]
        print_names(seasonals)
        while True:
            inp = input("Enter Number: " + colors.CYAN)
            try:
                picked = seasonals[int(inp) - 1]
                break
            except:
                error("Invalid Input")

        Seasonal().del_show(picked)
        clear_console()
        self.print_opts()

    def list_animes(self):
        for i in Seasonal().list_seasonals():
            print(f"==> EP: {i[1]} | {i[0]}")

    def list_possible(self, latest_urls):
        for i in latest_urls:
            print(f"{colors.RED}{i}:")
            for j in latest_urls[i]["ep_list"]:
                print(f"{colors.CYAN}==> EP: {j[0]}")

    def download_latest(self):
        latest_urls = Seasonal().latest_eps()

        if not latest_urls:
            error("Nothing to download")
            return

        print("Stuff to be downloaded:")
        self.list_possible(latest_urls)
        if not self.auto:
            input(f"{colors.RED}Enter to continue or CTRL+C to abort.")

        for i in latest_urls:
            print(f"Downloading newest urls for {i}")
            show_entry = entry()
            show_entry.show_name = i
            for j in latest_urls[i]["ep_list"]:
                show_entry.embed_url = ""
                show_entry.ep = j[0]
                show_entry.ep_url = j[1]
                url_class = videourl(show_entry, self.quality)
                url_class.stream_url()
                show_entry = url_class.get_entry()
                download(show_entry, self.ffmpeg).download()

        if not self.auto:
            clear_console()
            self.print_opts()

        for i in latest_urls:
            Seasonal().update_show(i, latest_urls[i]["category_url"])

    def binge_latest(self):
        latest_eps = Seasonal().latest_eps()
        print("Stuff to be watched:")
        self.list_possible(latest_eps)
        input(f"{colors.RED}Enter to continue or CTRL+C to abort.")
        ep_list = []
        ep_urls = []
        ep_dic = {}
        for i in latest_eps:
            for j in latest_eps[i]["ep_list"]:
                ep_list.append(j[0])
                ep_urls.append(j[1])

            ep_dic.update(
                {
                    i: {
                        "ep_urls": [x for x in ep_urls],
                        "eps": [x for x in ep_list],
                        "category_url": latest_eps[i]["category_url"],
                    }
                }
            )
            ep_list.clear()
            ep_urls.clear()

<<<<<<< HEAD
        binge(ep_dic, self.quality, mode="seasonal")
=======
        binge(ep_dic, self.quality, self.player)

        for i in latest_eps:
            Seasonal().update_show(i, latest_eps[i]["category_url"])
>>>>>>> bad397eb

        clear_console()
        self.print_opts()

    def quit(self):
        sys.exit(0)


class menu:
    """
    This is mainly a class for the cli
    interface, it should have a entry,
    with all fields filled. It also accepts
    a list of options that will be printed
    this is just a thing for flexebilyti.
    A sub_proc is also required this one is
    a subprocess instance returned by misc.start_player().
    """

    def __init__(self, entry, opts, sub_proc, quality, player) -> None:
        self.entry = entry
        self.options = opts
        self.sub_proc = sub_proc
        self.quality = quality
        self.player = player

    def print_opts(self):
        for i in self.options:
            print(i)

    def print_status(self):
        clear_console()
        print(
            colors.GREEN
            + f"Playing: {self.entry.show_name} {self.entry.quality} | "
            + colors.RED
            + f"{self.entry.ep}/{self.entry.latest_ep}"
        )

    def print_and_input(self):
        self.print_status()
        self.print_opts()
        self.take_input()

    def kill_player(self):
        self.sub_proc.kill()

    def start_ep(self):
        self.entry.embed_url = ""
        url_class = videourl(self.entry, self.quality)
        url_class.stream_url()
        self.entry = url_class.get_entry()
        self.sub_proc = start_player(self.entry, rpc_client, self.player)

    def take_input(self):
        while True:
            picked = input(colors.END + "Enter option: ")
            if picked == "n":
                self.next_ep()
            elif picked == "p":
                self.prev_ep()
            elif picked == "r":
                self.repl_ep()
            elif picked == "s":
                self.selec_ep()
            elif picked == "h":
                self.hist()
            elif picked == "a":
                self.search()
            elif picked == "i":
                self.video_info()
            elif picked == "q":
                self.quit()
            else:
                error("invalid input")

    def next_ep(self):
        self.kill_player()
        ep_class = epHandler(self.entry)
        self.entry = ep_class.next_ep()
        self.print_status()
        self.start_ep()
        self.print_opts()

    def prev_ep(self):
        self.kill_player()
        ep_class = epHandler(self.entry)
        self.entry = ep_class.prev_ep()
        self.start_ep()
        self.print_status()
        self.print_opts()

    def repl_ep(self):
        self.kill_player()
        self.start_ep()

    def selec_ep(self):
        ep_class = epHandler(self.entry)
        self.entry = ep_class.pick_ep()
        self.kill_player()
        self.start_ep()
        self.print_status()
        self.print_opts()

    def hist(self):
        self.kill_player()
        history_cli(self.quality, self.player)

    def search(self):
        query_class = query(input("Search: "), self.entry)
        if query_class.get_links() == 0:
            return
        else:
            self.entry = query_class.pick_show()
            ep_class = epHandler(self.entry)
            self.entry = ep_class.pick_ep()
            self.kill_player()
            self.start_ep()
            self.print_status()
            self.print_opts()

    def video_info(self):
        print(f"Show Name: {self.entry.show_name}")
        print(f"Category Url: {self.entry.category_url}")
        print(f"Epiode Url: {self.entry.ep_url}")
        print(f"Episode: {self.entry.ep}")
        print(f"Embed Url: {self.entry.embed_url}")
        print(f"Stream Url: {self.entry.stream_url}")
        print(f"Quality: {self.entry.quality}")

    def quit(self):

        self.kill_player()
        sys.exit(0)


<<<<<<< HEAD
def binge(ep_list, quality, mode=""):
=======
def binge(ep_list, quality, player):
>>>>>>> bad397eb
    """
    Accepts ep_list like so:
        {"name" {'ep_urls': [], 'eps': [], 'category_url': }, "next_anime"...}
    """
    print(f"{colors.RED}To quit press CTRL+C")
    try:
        for i in ep_list:
            show_entry = entry()
            show_entry.show_name = i
            show_entry.category_url = ep_list[i]["category_url"]
            show_entry.latest_ep = epHandler(show_entry).get_latest()
            for url, ep in zip(ep_list[i]["ep_urls"], ep_list[i]["eps"]):

                show_entry.ep = ep
                show_entry.embed_url = ""
                show_entry.ep_url = url
                print(
                    f"""{
                        colors.GREEN
                    }Fetching links for: {
                        colors.END
                    }{
                        show_entry.show_name
                    }{
                        colors.RED
                    } | EP: {
                        show_entry.ep
                    }/{
                        show_entry.latest_ep
                    }"""
                )
                url_class = videourl(show_entry, quality)
                url_class.stream_url()
                show_entry = url_class.get_entry()
                sub_proc = start_player(show_entry, rpc_client, player)
                while True:
                    poll = sub_proc.poll()
                    if poll is not None:
                        break
                    time.sleep(0.2)
                if mode == "seasonal":
                    Seasonal().update_show(
                        show_entry.show_name, show_entry.category_url
                    )
                elif mode == "mal":
                    MAL().update_watched(show_entry.show_name, show_entry.ep)

    except KeyboardInterrupt:
        try:
            sub_proc.kill()
        except:
            pass
        sys.exit()

    return


def get_season_searches(gogo=True):
    searches = []
    selected = []
    season_year = None
    season_name = None
    while not season_year:
        try:
            season_year = int(input("Season Year: "))
        except ValueError:
            print("Please enter a valid year.\n")

    while not season_name:
        season_name_input = input("Season Name (spring|summer|fall|winter): ")
        if season_name_input.lower() in ["spring", "summer", "fall", "winter"]:
            season_name = season_name_input

        else:
            print("Please enter a valid season name.\n")

    if gogo:
        anime_in_season = search_in_season_on_gogo(season_name, season_year)

    else:
        anime_in_season = MAL().get_seasonal_anime(season_year, season_name)

    print("Anime found in {} {} Season: ".format(season_year, season_name))
    anime_names = []
    for anime in anime_in_season:
        if gogo:
            anime_names.append(anime["name"])

        else:
            anime_names.append(anime["node"]["title"])

    print_names(anime_names)
    selection = input("Selection: (e.g. 1, 1  3 or 1-3) \n>> ")
    if selection.__contains__("-"):
        selection_range = selection.strip(" ").split("-")
        for i in range(int(selection_range[0]) - 1, int(selection_range[1]) - 1, 1):
            selected.append(i)

    else:
        for i in selection.lstrip(" ").rstrip(" ").split(" "):
            selected.append(int(i) - 1)

    for value in selected:
        searches.append(anime_in_season[int(value)])
    return searches


def mal_cli(quality, no_season_search, ffmpeg, auto_update):
    m = MALCli(quality, no_season_search, ffmpeg, auto_update)
    if auto_update:
        m.download(mode="all")

    else:
        m.print_opts()
        m.take_input()


class MALCli:
    def __init__(self, quality, no_season_search=False, ffmpeg=False, auto=False):
        self.entry = entry()
        self.quality = quality
        self.m_class = MAL()
        self.ffmpeg = ffmpeg
        self.auto = auto
        self.no_season_search = no_season_search

    def print_opts(self):
        for i in mal_options:
            print(i)

    def take_input(self):
        while True:
            picked = input(colors.END + "Enter option: ")
            if picked == "a":
                self.add_anime()
            elif picked == "e":
                self.del_anime()
            elif picked == "l":
                self.list_animes()
            elif picked == "s":
                self.sync_mal_to_seasonals()
            elif picked == "b":
                self.m_class.sync_seasonals_with_mal()
            elif picked == "d":
                self.download(mode="latest")
            elif picked == "x":
                self.download(mode="all")
            elif picked == "w":
                self.binge_latest()
            elif picked == "q":
                self.quit()
            else:
                error("invalid input")

    def add_anime(self):
        show_entry = entry()
        is_season_search = False
        searches = []
        if (
            not self.no_season_search
            and input("Search for anime in Season? (y|n): \n>> ") == "y"
        ):
            searches = get_season_searches(gogo=False)

        else:
            searches.append(input("Search: "))

        #
        for search in searches:
            if isinstance(search, dict):
                is_season_search = True
                mal_entry = search

            else:
                print("\nCurrent: ", search)
                temp_search = self.m_class.get_anime(search)
                names = [item["node"]["title"] for item in temp_search]
                print_names(names)
                selected = False
                skip = False
                while not selected:
                    try:
                        sel_index = input("Select show (Number or c for cancel):\n")
                        if sel_index == "c":
                            skip = True
                            break
                        selected = int(sel_index)
                    except ValueError:
                        print("Please enter a valid number.")
                if skip:
                    continue
                mal_entry = temp_search[selected]

            self.m_class.update_anime_list(
                mal_entry["node"]["id"], {"status": "watching"}
            )
            self.create_gogo_maps()

        clear_console()
        self.print_opts()

    def del_anime(self):
        mal_list = self.m_class.get_anime_list()
        mal_list = [x for x in mal_list]
        mal_names = [n["node"]["title"] for n in mal_list]
        print_names(mal_names)
        while True:
            inp = input("Enter Number: " + colors.CYAN)
            try:
                picked = mal_list[int(inp) - 1]["node"]["id"]
                break
            except:
                error("Invalid Input")

        self.m_class.del_show(picked)
        clear_console()
        self.print_opts()

    def list_animes(self):
        for i in self.m_class.get_anime_list():
            print(
                "==> Last watched EP: {} | {}".format(
                    i["node"]["my_list_status"]["num_episodes_watched"],
                    i["node"]["title"],
                )
            )
        self.print_opts()

    def list_possible(self, latest_urls):
        for i in latest_urls:
            print(f"{colors.RED}{i}:")
            for j in latest_urls[i]["ep_list"]:
                print(f"{colors.CYAN}==> EP: {j[0]}")
        self.print_opts()

    def download(self, mode="all"):
        if mode == "latest":
            urls = self.m_class.latest_eps()

        else:
            urls = self.m_class.latest_eps(all=True)

        if not urls:
            error("Nothing to download")
            return

        print("Stuff to be downloaded:")
        self.list_possible(urls)
        if not self.auto:
            input(f"{colors.RED}Enter to continue or CTRL+C to abort.")

        for i in urls:
            print(f"Downloading newest urls for {i}")
            show_entry = entry()
            show_entry.show_name = i
            for j in urls[i]["ep_list"]:
                show_entry.embed_url = ""
                show_entry.ep = j[0]
                show_entry.ep_url = j[1]
                url_class = videourl(show_entry, self.quality)
                url_class.stream_url()
                show_entry = url_class.get_entry()
                download(show_entry, self.ffmpeg).download()

        if not self.auto:
            clear_console()
            self.print_opts()

    def binge_latest(self):
        latest_eps = self.m_class.latest_eps()
        print("Stuff to be watched:")
        self.list_possible(latest_eps)
        input(f"{colors.RED}Enter to continue or CTRL+C to abort.")
        ep_list = []
        ep_urls = []
        ep_dic = {}
        for i in latest_eps:
            for j in latest_eps[i]["ep_list"]:
                ep_list.append(j[0])
                ep_urls.append(j[1])

            ep_dic.update(
                {
                    i: {
                        "ep_urls": [x for x in ep_urls],
                        "eps": [x for x in ep_list],
                        "category_url": latest_eps[i]["category_url"],
                    }
                }
            )
            ep_list.clear()
            ep_urls.clear()

        binge(ep_dic, self.quality, mode="mal")

        clear_console()
        self.print_opts()

    def quit(self):
        sys.exit(0)

    def sync_mal_to_seasonals(self):
        self.create_gogo_maps()

        self.m_class.sync_mal_with_seasonal()

    def create_gogo_maps(self):
        if not self.auto and input(
            "Try auto mapping MAL to gogo format? (y/n):\n"
        ).lower() in ["y", "yes"]:
            self.m_class.auto_map_all_without_map()
        failed_to_map = list(self.m_class.shows_failed_automap)
        failed_to_map.sort(key=len, reverse=True)
        if not self.auto and len(failed_to_map) > 0:
            print("MAL Anime that failed auto-map to gogo:")
            selected = []
            searches = []

            print_names(failed_to_map)
            selection = input("Selection: (e.g. 1, 1  3, 1-3 or * [for all] ) \n>> ")
            if selection.__contains__("-"):
                selection_range = selection.strip(" ").split("-")
                for i in range(
                    int(selection_range[0]) - 1, int(selection_range[1]) - 1, 1
                ):
                    selected.append(i)

            elif selection in ["all", "*"]:
                selected = range(0, len(failed_to_map) - 1)

            else:
                for i in selection.strip(" ").split(" "):
                    selected.append(int(i) - 1)

            for value in selected:
                show_entries = []
                done = False
                search_name = failed_to_map[value]
                while not done:
                    print(
                        f"{colors.GREEN}Current:{colors.CYAN} {failed_to_map[value]}{colors.END}\n"
                    )
                    show_entry = entry()
                    query_class = query(search_name, show_entry)
                    links, names = query_class.get_links()
                    if links != 0:
                        search_another = True
                        while search_another and len(links) > 0:
                            show_entries.append(query_class.pick_show())
                            self.m_class.manual_map_gogo_mal(
                                failed_to_map[value],
                                {
                                    "link": show_entry.category_url,
                                    "name": show_entry.show_name,
                                },
                            )

                            links.remove(
                                "/category/"
                                + show_entry.category_url.split("/category/")[1]
                            )
                            names.remove(show_entry.show_name)
                            print(
                                f"{colors.GREEN} Added {show_entry.show_name} ...{colors.END}"
                            )
                            if input(
                                f"Add another show map to {failed_to_map[value]}? (y/n):\n"
                            ).lower() not in ["y", "yes"]:
                                search_another = False
                        done = True
                    else:
                        search_name_parts = search_name.split(" ")
                        if len(search_name_parts) <= 1:
                            print(
                                f"{colors.YELLOW}Could not find {failed_to_map[value]} on gogo.{colors.END}"
                            )
                            done = True
                        else:
                            print(
                                f"{colors.YELLOW} Nothing found. Trying to shorten name...{colors.END}"
                            )

                            search_name_parts.pop()
                            search_name = " ".join(search_name_parts)
        self.m_class.write_save_data()
        self.m_class.write_mal_list()


def main():
    args = parse_args()

    player = None

    if args.syncplay:
        player = "syncplay"

    if args.vlc:
        player = "vlc"

    if args.delete:
        try:
            config.history_file_path.unlink()
            print(colors.RED + "Done")
        except FileNotFoundError:
            error("no history file found")

    elif args.download:
        download_cli(args.quality, args.ffmpeg, args.no_season_search)

    elif args.binge:
        binge_cli(args.quality, player)

    elif args.seasonal:
<<<<<<< HEAD
        seasonal_cli(args.quality, args.no_season_search, args.ffmpeg, args.auto_update)

    elif args.auto_update:
        seasonal_cli(args.quality, args.no_season_search, args.ffmpeg, args.auto_update)
=======
        seasonal_cli(args.quality, args.no_kitsu, args.ffmpeg, args.auto_update, player)

    elif args.auto_update:
        seasonal_cli(args.quality, args.no_kitsu, args.ffmpeg, args.auto_update, player)
>>>>>>> bad397eb

    elif args.history:
        history_cli(args.quality, player)

    elif args.config:
        print(os.path.realpath(__file__).replace("cli.py", "config.py"))

    elif args.mal:
        mal_cli(args.quality, args.no_season_search, args.ffmpeg, args.auto_update)

    else:
        default_cli(args.quality, player)

    return<|MERGE_RESOLUTION|>--- conflicted
+++ resolved
@@ -12,7 +12,6 @@
 from .seasonal import Seasonal
 from .url_handler import epHandler, videourl
 from .history import history
-<<<<<<< HEAD
 from .misc import (
     error,
     entry,
@@ -24,10 +23,8 @@
     search_in_season_on_gogo,
 )
 from .player import mpv, dc_presence_connect
-=======
 from .misc import error, entry, options, clear_console, print_names, seasonal_options
 from .player import start_player, dc_presence_connect
->>>>>>> bad397eb
 from .query import query
 from .arg_parser import parse_args
 from .colors import colors
@@ -227,14 +224,9 @@
     binge(ep_list, quality, player)
 
 
-<<<<<<< HEAD
-def seasonal_cli(quality, no_season_search, ffmpeg, auto_update):
-    s = seasonalCli(quality, no_season_search, ffmpeg, auto_update)
-=======
-def seasonal_cli(quality, no_kitsu, ffmpeg, auto_update, player):
-    s = seasonalCli(quality, no_kitsu, player, ffmpeg, auto_update)
-
->>>>>>> bad397eb
+def seasonal_cli(quality, no_season_search, ffmpeg, auto_update, player):
+    s = seasonalCli(quality, no_season_search, player, ffmpeg, auto_update)
+
     if auto_update:
         s.download_latest()
 
@@ -244,11 +236,7 @@
 
 
 class seasonalCli:
-<<<<<<< HEAD
-    def __init__(self, quality, no_season_search, ffmpeg=False, auto=False):
-=======
-    def __init__(self, quality, no_kitsu, player, ffmpeg=False, auto=False):
->>>>>>> bad397eb
+    def __init__(self, quality, no_season_search, player, ffmpeg=False, auto=False):
         self.entry = entry()
         self.quality = quality
         self.no_season_search = no_season_search
@@ -406,14 +394,7 @@
             ep_list.clear()
             ep_urls.clear()
 
-<<<<<<< HEAD
-        binge(ep_dic, self.quality, mode="seasonal")
-=======
-        binge(ep_dic, self.quality, self.player)
-
-        for i in latest_eps:
-            Seasonal().update_show(i, latest_eps[i]["category_url"])
->>>>>>> bad397eb
+        binge(ep_dic, self.quality, self.player, mode="seasonal")
 
         clear_console()
         self.print_opts()
@@ -550,11 +531,7 @@
         sys.exit(0)
 
 
-<<<<<<< HEAD
-def binge(ep_list, quality, mode=""):
-=======
-def binge(ep_list, quality, player):
->>>>>>> bad397eb
+def binge(ep_list, quality, player, mode=""):
     """
     Accepts ep_list like so:
         {"name" {'ep_urls': [], 'eps': [], 'category_url': }, "next_anime"...}
@@ -968,17 +945,10 @@
         binge_cli(args.quality, player)
 
     elif args.seasonal:
-<<<<<<< HEAD
-        seasonal_cli(args.quality, args.no_season_search, args.ffmpeg, args.auto_update)
+        seasonal_cli(args.quality, args.no_season_search, args.ffmpeg, args.auto_update, player)
 
     elif args.auto_update:
-        seasonal_cli(args.quality, args.no_season_search, args.ffmpeg, args.auto_update)
-=======
-        seasonal_cli(args.quality, args.no_kitsu, args.ffmpeg, args.auto_update, player)
-
-    elif args.auto_update:
-        seasonal_cli(args.quality, args.no_kitsu, args.ffmpeg, args.auto_update, player)
->>>>>>> bad397eb
+        seasonal_cli(args.quality, args.no_season_search, args.ffmpeg, args.auto_update, player)
 
     elif args.history:
         history_cli(args.quality, player)
