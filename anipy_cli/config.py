import json

import yaml
from pathlib import Path
from sys import platform


class SysNotFoundError(Exception):
    pass


class Config:
    def __init__(self):
        self._config_file = self._get_config_path() / "config.yaml"

        try:
            with self._config_file.open("r") as conf:
                self._yaml_conf = yaml.safe_load(conf)
            if self._yaml_conf == None:
                # The config file is empty
                self._yaml_conf = {}
        except FileNotFoundError:
            # There is no config file, create one
            self._yaml_conf = {}
            self._create_config()

    @property
    def _anipy_cli_folder(self):
        return Path(Path(__file__).parent)

    @property
    def download_folder_path(self):
        return self._get_path_value(
            "download_folder_path", self._anipy_cli_folder / "download"
        )

    @property
    def seasonals_dl_path(self):
        return self._get_path_value(
            "seasonals_dl_path", self.download_folder_path / "seasonals"
        )

    @property
    def user_files_path(self):
        return self._get_path_value(
            "user_files_path", self._anipy_cli_folder / "user_files"
        )

    @property
    def history_file_path(self):
        return self.user_files_path / "history.json"

    @property
    def seasonal_file_path(self):
        return self.user_files_path / "seasonals.json"

    @property
    def gogoanime_url(self):
        return self._get_value("gogoanime_url", "https://gogoanime.gg/", str)

    @property
    def player_path(self):
        return self._get_value("player_path", "mpv", str)

    @property
    def mpv_commandline_options(self):
        return self._get_value("mpv_commandline_options", [], list)

    @property
    def vlc_commandline_options(self):
        return self._get_value("vlc_commandline_options", [], list)

    @property
    def reuse_mpv_window(self):
        return self._get_value("reuse_mpv_window", False, bool)

    @property
    def ffmpeg_hls(self):
        return self._get_value("ffmpeg_hls", False, bool)

    
    @property
    def ffmpeg_log_path(self):
        return self.user_files_path / "ffmpeg_log"

    @property
    def download_name_format(self):
        return self._get_value(
            "download_name_format", "{show_name}_{episode_number}.mp4", str
        )

    @property
    def download_remove_dub_from_folder_name(self):
        return self._get_value("download_remove_dub_from_folder_name", False, bool)

    @property
    def dc_presence(self):
        return self._get_value("dc_presence", False, bool)

    @property
<<<<<<< HEAD
    def mal_local_user_list_path(self):
        return self.user_files_path / "mal_list.json"

    @property
    def mal_user(self):
        return self._get_value("mal_user", "", str)

    @property
    def mal_password(self):
        return self._get_value("mal_password", "", str)

    @property
    def auto_sync_mal_to_seasonals(self):
        return self._get_value("auto_sync_mal_to_seasonals", False, bool)

    @property
    def auto_map_mal_to_gogo(self):
        return self._get_value("auto_map_mal_to_gogo", False, bool)

    @property
    def mal_status_categories(self):
        return self._get_value("mal_status_categories", list(["watching"]), list)

    @property
    def anime_types(self):
        return self._get_value("anime_types", list(["sub"]), list)
=======
    def auto_open_dl_defaultcli(self):
        return self._get_value("auto_open_dl_defaultcli", False, bool)
>>>>>>> 11781c13

    def _get_path_value(self, key: str, fallback: Path) -> Path:
        path = self._get_value(key, fallback, str)
        try:
            return Path(path).expanduser()
        except:
            return fallback

    def _get_value(self, key: str, fallback, typ: object):
        value = self._yaml_conf.get(key, fallback)
        if isinstance(value, typ):
            return value

        return fallback

    def _create_config(self):
        try:
            self._get_config_path().mkdir(exist_ok=True, parents=True)
            config_options = {}
            for attribute, value in Config.__dict__.items():
                if isinstance(value, property):
                    val = self.__getattribute__(attribute)
                    config_options[attribute] = (
                        str(val) if isinstance(val, Path) else val
                    )
            (self._get_config_path() / "config.yaml").touch()
            with open((self._get_config_path() / "config.yaml"), "w") as file:
                yaml.dump(
                    yaml.dump(config_options, file, indent=4, default_flow_style=False)
                )
        except PermissionError:
            pass

    @staticmethod
    def _get_config_path() -> Path:
        linux_path = Path().home() / ".config" / "anipy-cli"
        windows_path = Path().home() / "AppData" / "Local" / "anipy-cli"
        macos_path = Path().home() / ".config" / "anipy-cli"

        if platform == "linux":
            return linux_path
        elif platform == "darwin":
            return macos_path
        elif platform == "win32":
            return windows_path
        else:
            raise SysNotFoundError(platform)<|MERGE_RESOLUTION|>--- conflicted
+++ resolved
@@ -1,5 +1,3 @@
-import json
-
 import yaml
 from pathlib import Path
 from sys import platform
@@ -78,7 +76,6 @@
     def ffmpeg_hls(self):
         return self._get_value("ffmpeg_hls", False, bool)
 
-    
     @property
     def ffmpeg_log_path(self):
         return self.user_files_path / "ffmpeg_log"
@@ -98,7 +95,10 @@
         return self._get_value("dc_presence", False, bool)
 
     @property
-<<<<<<< HEAD
+    def auto_open_dl_defaultcli(self):
+        return self._get_value("auto_open_dl_defaultcli", False, bool)
+
+    @property
     def mal_local_user_list_path(self):
         return self.user_files_path / "mal_list.json"
 
@@ -125,10 +125,6 @@
     @property
     def anime_types(self):
         return self._get_value("anime_types", list(["sub"]), list)
-=======
-    def auto_open_dl_defaultcli(self):
-        return self._get_value("auto_open_dl_defaultcli", False, bool)
->>>>>>> 11781c13
 
     def _get_path_value(self, key: str, fallback: Path) -> Path:
         path = self._get_value(key, fallback, str)
