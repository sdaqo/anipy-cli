--- conflicted
+++ resolved
@@ -37,19 +37,12 @@
 
         gogoanime_url = "https://gogoanime.gg/"
 
-<<<<<<< HEAD
-        mpv_path = "mpv"
-
-        # Specify additional mpv options
-        # you will need to leave a comma (,) between
-=======
         # Path to the video-player.
         # Supported Players are: mpv, vlc, syncplay
         player_path = "mpv"
 
         # Specify additional mpv/vlc options (syncplay uses the same options as mpv)
         # You will need to leave a comma (,) between
->>>>>>> bad397eb
         # each command and every command should
         # be wrappedd in quotes (").
         # Example (for mpv): ["--fs", "--cache"]
