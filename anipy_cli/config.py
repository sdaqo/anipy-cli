import yaml
from pathlib import Path
from sys import platform


class SysNotFoundError(Exception):
    pass


class Config:
    def __init__(self):
        self._config_file = self._get_config_path() / "config.yaml"
        try:
            with self._config_file.open("r") as conf:
                self._yaml_conf = yaml.safe_load(conf)
<<<<<<< HEAD
            if self._yaml_conf is None:
=======
            if self._yaml_conf == None:
>>>>>>> 911b8d83
                # The config file is empty
                self._yaml_conf = {}
        except FileNotFoundError:
            # There is no config file, create one
            self._yaml_conf = {}
            self._create_config()

    @property
    def _anipy_cli_folder(self):
        return Path(Path(__file__).parent)

    @property
    def download_folder_path(self):
        return self._get_path_value(
            "download_folder_path", self._anipy_cli_folder / "download"
        )

    @property
    def seasonals_dl_path(self):
        return self._get_path_value(
            "seasonals_dl_path", self.download_folder_path / "seasonals"
        )

    @property
    def user_files_path(self):
        return self._get_path_value(
            "user_files_path", self._anipy_cli_folder / "user_files"
        )

    @property
    def history_file_path(self):
        return self.user_files_path / "history.json"

    @property
    def seasonal_file_path(self):
        return self.user_files_path / "seasonals.json"

    @property
    def gogoanime_url(self):
        return self._get_value("gogoanime_url", "https://gogoanime.gg/", str)

    @property
    def player_path(self):
        return self._get_value("player_path", "mpv", str)

    @property
    def mpv_commandline_options(self):
        return self._get_value("mpv_commandline_options", [], list)

    @property
    def vlc_commandline_options(self):
        return self._get_value("vlc_commandline_options", [], list)

    @property
    def reuse_mpv_window(self):
        return self._get_value("reuse_mpv_window", False, bool)

    @property
    def ffmpeg_hls(self):
        return self._get_value("ffmpeg_hls", False, bool)

    @property
    def ffmpeg_log_path(self):
        return self.user_files_path / "ffmpeg_log"

    @property
    def download_name_format(self):
        return self._get_value(
            "download_name_format", "{show_name}_{episode_number}.mp4", str
        )

    @property
    def download_remove_dub_from_folder_name(self):
        return self._get_value("download_remove_dub_from_folder_name", False, bool)

    @property
    def dc_presence(self):
        return self._get_value("dc_presence", False, bool)

    @property
    def auto_open_dl_defaultcli(self):
        return self._get_value("auto_open_dl_defaultcli", False, bool)

    @property
    def mal_local_user_list_path(self):
        return self.user_files_path / "mal_list.json"

    @property
    def mal_user(self):
        return self._get_value("mal_user", "", str)

    @property
    def mal_password(self):
        return self._get_value("mal_password", "", str)

    @property
    def auto_sync_mal_to_seasonals(self):
        return self._get_value("auto_sync_mal_to_seasonals", False, bool)

    @property
    def auto_map_mal_to_gogo(self):
        return self._get_value("auto_map_mal_to_gogo", False, bool)

    @property
    def mal_status_categories(self):
        return self._get_value("mal_status_categories", list(["watching"]), list)

    @property
    def anime_types(self):
        return self._get_value("anime_types", list(["sub"]), list)

    def _get_path_value(self, key: str, fallback: Path) -> Path:
        path = self._get_value(key, fallback, str)
        try:
            return Path(path).expanduser()
        except:
            return fallback

    def _get_value(self, key: str, fallback, typ: object):
        value = self._yaml_conf.get(key, fallback)
        if isinstance(value, typ):
            return value

        return fallback

    def _create_config(self):
        try:
            self._get_config_path().mkdir(exist_ok=True, parents=True)
            config_options = {}
            for attribute, value in Config.__dict__.items():
                if isinstance(value, property):
                    val = self.__getattribute__(attribute)
                    config_options[attribute] = (
                        str(val) if isinstance(val, Path) else val
                    )
            (self._get_config_path() / "config.yaml").touch()
            with open((self._get_config_path() / "config.yaml"), "w") as file:
                yaml.dump(
                    yaml.dump(config_options, file, indent=4, default_flow_style=False)
                )
        except PermissionError as e:
            print(f"Failed to create config file: {e}")
            exit(f"Failed to create config file: {e}")
            pass

    @staticmethod
    def _get_config_path() -> Path:
        linux_path = Path().home() / ".config" / "anipy-cli"
        windows_path = Path().home() / "AppData" / "Local" / "anipy-cli"
        macos_path = Path().home() / ".config" / "anipy-cli"

        if platform == "linux":
            return linux_path
        elif platform == "darwin":
            return macos_path
        elif platform == "win32":
            return windows_path
        else:
            raise SysNotFoundError(platform)<|MERGE_RESOLUTION|>--- conflicted
+++ resolved
@@ -13,11 +13,7 @@
         try:
             with self._config_file.open("r") as conf:
                 self._yaml_conf = yaml.safe_load(conf)
-<<<<<<< HEAD
             if self._yaml_conf is None:
-=======
-            if self._yaml_conf == None:
->>>>>>> 911b8d83
                 # The config file is empty
                 self._yaml_conf = {}
         except FileNotFoundError:
@@ -147,6 +143,7 @@
         try:
             self._get_config_path().mkdir(exist_ok=True, parents=True)
             config_options = {}
+            # generate config based on attrs and default values of config class
             for attribute, value in Config.__dict__.items():
                 if isinstance(value, property):
                     val = self.__getattribute__(attribute)
