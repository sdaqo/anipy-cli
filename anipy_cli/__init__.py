--- conflicted
+++ resolved
@@ -17,9 +17,4 @@
 from .player import start_player
 from .misc import entry, get_anime_info
 from .seasonal import Seasonal
-from .history import history
-<<<<<<< HEAD
-from . import cli
-=======
-from .anime_info import AnimeInfo
->>>>>>> 5a8cc205
+from .history import history